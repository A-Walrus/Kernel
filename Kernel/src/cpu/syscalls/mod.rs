--- conflicted
+++ resolved
@@ -47,11 +47,7 @@
 /// A system call function
 pub type Syscall = fn(arg0: u64, arg1: u64, arg2: u64, arg3: u64, arg4: u64, arg5: u64) -> SyscallResult;
 
-<<<<<<< HEAD
-const SYSCALLS: [Syscall; 14] = [
-=======
-const SYSCALLS: [Syscall; 12] = [
->>>>>>> 3d036ccb
+const SYSCALLS: [Syscall; 15] = [
 	sys_debug,
 	sys_print,
 	sys_exit,
@@ -63,13 +59,10 @@
 	sys_write,
 	sys_open_dir,
 	sys_wait,
-<<<<<<< HEAD
 	sys_quit,
 	sys_rm,
 	sys_rmdir,
-=======
 	sys_kill,
->>>>>>> 3d036ccb
 ];
 
 fn sys_rm(ptr: u64, len: u64, _: u64, _: u64, _: u64, _: u64) -> SyscallResult {

--- conflicted
+++ resolved
@@ -2,18 +2,10 @@
 #![no_main]
 
 use bootloader::{entry_point, BootInfo};
-<<<<<<< HEAD
-use kernel::cpu::{gdt, interrupts};
-=======
-use core::panic::PanicInfo;
-
-mod gdt;
-mod interrupts;
-mod io;
-mod mem;
-use io::serial;
-use mem::paging;
->>>>>>> 7fc97dc7
+use kernel::{
+	cpu::{gdt, interrupts},
+	mem::paging,
+};
 
 entry_point!(kernel_main);
 
@@ -22,6 +14,6 @@
 	gdt::setup();
 	interrupts::setup();
 	let top_level = unsafe { paging::get_current_page_table() };
-	paging::print_table_recursive(top_level, 4);
+	//paging::print_table_recursive(top_level, 4);
 	loop {}
 }
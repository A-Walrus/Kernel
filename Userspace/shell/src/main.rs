#![no_main]
#![no_std]

extern crate alloc;
use alloc::{string::ToString, vec::Vec};
use standard::{
	get_args, print, println,
<<<<<<< HEAD
	syscalls::{exec, file_exists, quit, read_line, wait},
=======
	syscalls::{exec, file_exists, kill, read_line, wait},
>>>>>>> 3d036ccb
};

#[no_mangle]
pub extern "C" fn main() -> isize {
	let args = get_args();
	println!("TTY: {}", args[0]);

	loop {
		print!("GuyOS > ");
		let input = read_line();
		match input.as_str() {
			"exit" => {
				break;
			}
<<<<<<< HEAD
			"quit" => {
				quit();
			}
=======
			s if s.starts_with("kill") => match s.split_whitespace().nth(1) {
				None => println!("Requires extra arguement: pid"),
				Some(s) => match s.parse() {
					Ok(pid) => kill(pid),
					Err(_) => println!("Pid must be a number!"),
				},
			},
>>>>>>> 3d036ccb
			"" => {}
			command => match shell_words::split(command) {
				Ok(v) => {
					let mut tokens = v.as_slice();
					let exec_path = &v[0];
					let mut path = "/bin/".to_string();

					tokens = &tokens[1..];

					let should_wait = match tokens.last() {
						Some(s) if s == "&" => {
							tokens = &tokens[..tokens.len() - 1];
							false
						}
						_ => true,
					};

					let args: Vec<&str> = tokens.iter().map(|s| s.as_str()).collect();
					path.push_str(&exec_path);
					if file_exists(&path) {
						let pid = exec(&path, &args);
						if should_wait {
							match pid {
								Ok(pid) => {
									println!("{}", pid);
									wait(pid)
								}
								_ => {}
							}
						}
					} else {
						println!("{} does not exist", path);
					}
				}
				Err(e) => {
					println!("Failed to parse command: {}", e)
				}
			},
		}
	}
	return 0;
}<|MERGE_RESOLUTION|>--- conflicted
+++ resolved
@@ -5,11 +5,7 @@
 use alloc::{string::ToString, vec::Vec};
 use standard::{
 	get_args, print, println,
-<<<<<<< HEAD
-	syscalls::{exec, file_exists, quit, read_line, wait},
-=======
-	syscalls::{exec, file_exists, kill, read_line, wait},
->>>>>>> 3d036ccb
+	syscalls::{exec, file_exists, kill, quit, read_line, wait},
 };
 
 #[no_mangle]
@@ -24,11 +20,9 @@
 			"exit" => {
 				break;
 			}
-<<<<<<< HEAD
 			"quit" => {
 				quit();
 			}
-=======
 			s if s.starts_with("kill") => match s.split_whitespace().nth(1) {
 				None => println!("Requires extra arguement: pid"),
 				Some(s) => match s.parse() {
@@ -36,7 +30,6 @@
 					Err(_) => println!("Pid must be a number!"),
 				},
 			},
->>>>>>> 3d036ccb
 			"" => {}
 			command => match shell_words::split(command) {
 				Ok(v) => {
@@ -61,7 +54,7 @@
 						if should_wait {
 							match pid {
 								Ok(pid) => {
-									println!("{}", pid);
+									// println!("{}", pid);
 									wait(pid)
 								}
 								_ => {}

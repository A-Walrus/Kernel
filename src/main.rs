--- conflicted
+++ resolved
@@ -5,15 +5,11 @@
 use core::{mem::transmute, panic::PanicInfo};
 
 mod io;
-use io::buffer::Pixel;
-
-mod io;
-use io::serial;
+use io::{buffer::Pixel, serial};
 
 entry_point!(kernel_main);
 
 fn kernel_main(boot_info: &'static mut BootInfo) -> ! {
-<<<<<<< HEAD
 	if let Some(framebuffer) = boot_info.framebuffer.as_mut() {
 		let buffer = framebuffer.buffer_mut();
 		// let back: &[Pixel] = &[Pixel {
@@ -30,9 +26,6 @@
 		// }
 	}
 
-=======
-	panic!("I am panicking");
->>>>>>> 47095ffc
 	loop {}
 }
 
